--- conflicted
+++ resolved
@@ -71,24 +71,21 @@
 
 import os
 import sys
+import string
 
 import tables
 import numpy
-<<<<<<< HEAD
 
 import pyhdf.HDF
 import pyhdf.V
 import pyhdf.VS
-=======
-import sys
-import string
+
 
 def SupportedFileTypes():
     '''Return a list of supported file types'''
     currentModule = sys.modules[__name__]
     names = dir(currentModule)
     return [el[:-5] for el in names if el.endswith("_File")]
->>>>>>> 4f00b295
 
 def get_parser(file, filetype):
     """Retrieve appropriate instantiated parser for a file"""
@@ -125,8 +122,7 @@
     def get_cm(self, key, indices=None):
         raise NotImplementedError
 
-<<<<<<< HEAD
-class HDF4File(GeoFile):
+class HDF4_File(GeoFile):
     """Provide generic interface for HDF 4 files"""
     def __init__(self, filename, subtype='', extension=None):
         GeoFile.__init__(self, filename, subtype=subtype, extension=extension)
@@ -310,12 +306,8 @@
             # just fetch everything
             return vData
             
-class HDFFile(GeoFile):
+class HDF_File(GeoFile):
     """Provide generic interface for HDF 5 files"""
-=======
-class HDF_File(GeoFile):
-    """Provide generic interface for HDF files"""
->>>>>>> 4f00b295
     def __init__(self, filename, subtype='', extension=None):
         GeoFile.__init__(self, filename, subtype=subtype, extension=extension)
         if tables.isHDF5File(self.name):  # sanity check
@@ -661,8 +653,7 @@
         (struct['lat'], struct['lon'], struct['ind']) = (lat, lon, ind)
         return struct
         
-<<<<<<< HEAD
-class HDFmopittl2File(HDF4File):
+class HDFmopittl2File(HDF4_File):
     """
     Provide interface to MOPITT level 2 V5 product
 
@@ -670,10 +661,6 @@
     -9999.0, as this is the missing value used (but not 
     documented) within the data.
     """
-=======
-class HDFmopittl2_File(HDF_File):
-    """Provide interface to MOPITT level 2 V5 product"""
->>>>>>> 4f00b295
     _nameExpMap = {'Time' : '/MOP02/Geolocation Fields/Time',
                    'Latitude' : '/MOP02/Geolocation Fields/Latitude', 
                    'Longitude' : '/MOP02/Geolocation Fields/Longitude',
