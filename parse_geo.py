--- conflicted
+++ resolved
@@ -88,13 +88,8 @@
 
 def get_parser(file, filetype):
     """Retrieve appropriate instantiated parser for a file"""
-<<<<<<< HEAD
-    filename = os.path.split(file)[1]
+    # filename = os.path.split(file)[1]
     subclass = '{0}_File'.format(filetype)
-=======
-    # filename = os.path.split(file)[1]
-    subclass = '%s_File' % (filetype)
->>>>>>> 9ea93dd7
     module = sys.modules[GeoFile.__module__]
     parserClass = getattr(module, subclass) 
                   # or GeoFile
