--- conflicted
+++ resolved
@@ -114,11 +114,7 @@
                 'fillVal' : ('The value with which to fill cells without ' \
                              'valid measurements','decimal')}
     
-<<<<<<< HEAD
     def __call__(self, maps, griddef, outfilename, verbose):
-=======
-    def __call__(self, maps, griddef, outfilename, verbose=True):
->>>>>>> 6f5f3032
         '''Write out single weighted-avg file'''
         numpy.seterr(over='raise')
         nRows = griddef.indLims()[1] - griddef.indLims()[0] + 1
@@ -311,15 +307,10 @@
                                     ' pixel\'s approximate timezone) or '  \
                                     '\'UTC\'(where each pixel is compared '  \
                                     'to time in UTC standard)',None),
-<<<<<<< HEAD
-                'timeStart' : ('The first time to be included','int'),
-                'timeStop' : ('The final time to be included','int'),
-=======
                 'timeStart' : ('The first time to be included.  Must be in ' \
                                'format hh:mm:ss_MM-DD-YYYY',None),
                 'timeStop' : ('The final time to be included.  Must be in ' \
                                'format hh:mm:ss_MM-DD-YYYY',None),
->>>>>>> 6f5f3032
                 'cloudFractUpperCutoff' : ('The maximum cloud fraction for ' \
                                            'valid pixels (0<=x<=1)','decimal'),
                 'solarZenAngUpperCutoff' : ('The maximum solar zenith angle '\
@@ -330,15 +321,9 @@
                                       'number','int'),
                 'fillVal' : ('The fill value for cells that do not contain ' \
                              'valid data','decimal')}
-    
-<<<<<<< HEAD
+
     def __call__(self, maps, griddef, outfilename, verbose):
         '''Write out a weighted-average file in netcdf format.'''
-
-=======
-    def __call__(self, maps, griddef, outfilename, verbose=True):
-        '''Write out a weighted-average file in netcdf format.'''
->>>>>>> 6f5f3032
         #Make sure non-string parameters are in the correct format
         dimsizes = self.parmDict['extraDimSize']
         for i in range(len(dimsizes)):
@@ -351,15 +336,12 @@
                 continue
         self.parmDict['extraDimSize'] = dimsizes
 
-<<<<<<< HEAD
-=======
         # convert start and stop time to TAI93 standard
         epoch = '00:00:00_01-01-1993'
         format = '%H:%M:%S_%m-%d-%Y'
         self.parmDict['timeStart'] = utils.timestr_to_nsecs(self.parmDict['timeStart'], epoch, format)
         self.parmDict['timeStop'] = utils.timestr_to_nsecs(self.parmDict['timeStop'], epoch, format)
 
->>>>>>> 6f5f3032
         #Perform some basic sanity checks with parameters
         if self.parmDict['timeStart'] > self.parmDict['timeStop']:
             msg = 'Input start time must come before stop time.'
