PROJECT TITLE: Process_sat
PURPOSE OF PROJECT: Provide a well-documented, easy-to-use general-purpose
                    processing module for processing satellite data
VERSION: 0.2.72 (12/16/2011)
AUTHORS: oberman, maki, strom
CONTACT: oberman@wisc.edu


-----------------
-- QUICK START --
-----------------


1. Install the program and run the built-in test module to confirm
that it is working properly.  Installation instructions can be found
in the file INSTALL.txt
 

2. Download whatever data you plan to process.  Currently, the program
is designed to process OMI NO2 DOMINO level 2 data, OMI NO2 NASA level
2 data and MOPITT CO data.  See the detailed documentation for the 
--filelist argument for locations of data.


3. Navigate to the folder where process.py is located (or add it to
your path) and invoke it as:
     
     process.py --help


4. Follow the on-screen instructions, adding each of the required
parameters.  If you need help with the projection attributes or the
output function attributes, invoke the built-in help as:

     process.py --AttributeHelp <function_name>

For detailed explanations of all parameters and attributes, see the
"Parameter Details" section below.


5. Invoke process.py once for each output file you'd like to create.
Note that the software creates output files with only a single
timestep, so you'll need to invoke the command once for each timestep
(IE if you want a month with timesteps every day, you'll probably want
to write a shell script that calls the command once for each day)


6. Create a grid file for your chosen grid by PLACEHOLDER PLACEHOLDER
PLACEHOLDER PLACEHOLDER PLACEHOLDER


7. Concatenate your outputs if desired (the authors recommend the NCO
operators at http://nco.sourceforge.net/ if you're using a netCDF
output format) and carry on!  


----------------------------------
-- EXAMPLE/TEMPLATE INVOCATIONS --
----------------------------------

For clarity and readability, line continuation characters are used to
place each attribute on a separate line.  It is not required to break
up attributes like this, but the command line needs to see the
invocation as a single command, so if you want to break it onto
multple lines you must use line-continuation characters.

1. Process MOPITT level 2 CO data, (Version 5) 
     - processes a single file
     - Uses a 36km lambert conic conformal grid centered over North
     America
     - Writes out a 2D, 3D, and 4D parameter from the file


     process.py \
     --directory /path/to/input/files/ \
     --fileList MOP02T-20050106-L2V10.1.1.prov.hdf \
     --filetype HDFmopittl2 \
     --gridProj lcc2par \
     --projAttrs xOrig:-2916000 yCell:36000 refLon:-97 refLat:40 \
     nCols:162 nRows:126 stdPar2:45 stdPar1:33 xCell:36000 \
     earthRadius:6370000 yOrig:-2268000\
     --mapFunc point_in_cell \
     --outFunc unweighted_filtered_MOPITT_avg_netCDF \
     --outFuncAttrs time:Time longitude:Longitude \
     "inFieldNames:Time,Retrieved CO Mixing Ratio Profile,Retrieved CO Surface Mixing Ratio" \
     outFieldNames:time,COprof,COsurf outUnits:TAI93,ppbv,ppbv \
     logNormal:False,True,True "dimLabels:(),(layer.valOrStdDev),(valOrStdDev)" \
     "dimSizes:(),(9.2),(2)" "timeStart:00:00:00_01-06-2005" \
     "timeStop:23:59:59_01-06-2005" timeComparison:UTC \
     fillVal:-9999.0 \
     solZenAngCutoff:85 \
     "solZenAng:Solar Zenith Angle" dayTime:True \
     "surfTypeField:Surface Index" \
     "colMeasField:Retrieved CO Mixing Ratio Profile" \
     --outDirectory /path/to/output/directory/ \
     --outFileName MOPITT_v5_20050106_daytime_CONUS36km_test.nc \
     --verbose True \
     --interactive True
     

-----------------------
-- PARAMETER DETAILS --
-----------------------


Each input attribute is explained here.  Note that each output
function has a separate set of required inputs and that the
--outFuncAttrs is therefore broken down by output function.  Make sure
you're referencing the details for the attributes relevant to the
function you want to use.  

  --help
	REQUIRED: NO
	DEFAULT: N/A
	- Display the onscreen help message and exit the program.

  --directory /path/to/input/directory
  	REQUIRED: NO
	DEFAULT: the current working directory at time of invocation  	      
  	- The input directory that the program will search for whatever
  	  input files are specified.  If those files are not found in
  	  this directory, the programs behavior is governed by the
  	  value of the --interactive flag

  --fileList file1 [file2] [file3] ...
  	REQUIRED: NO
	DEFAULT: The list of all files in --directory (non-recursive)
	- The list of files that the program should attempt to
  	  process for output.  Most output functions (with the 
	  exception of the function designed for MOPITT CO) are
  	  designed to accept an arbitrary number of inputs and only
  	  use that data which fits the requirements.  
	- filtering out files a priori which cannot contain the
   	  information required, for instance files known to be on the
	  wrong date, saves computational power.  It is advisable to
	  use this parameter to include only those files which may
          contain the desired information wherever possible.
	- Locations of data (current as of 01/12/12
		MOPITT - <http://eosweb.larc.nasa.gov/HPDOCS/datapool/>
		NASA OMI - <http://mirador.gsfc.nasa.gov/cgi-bin/mirador/collectionlist.pl?keyword=omno2>
		KNMI OMI - <http://www.temis.nl/airpollution/no2col/data/omi/data_v2/>

  --filetype {HDFknmiomil2, HDFmopittl2, HDFnasaomil2}
  	REQUIRED: YES
	DEFAULT: N/A
	- The type of file we're attempting to read in.  Must be one
  	of the options listed above.  This must match the format of
  	the file (currently only the standard level 2 files for each
  	of the above listed instruments/retrievals are supported).
  	- This is probably the easiest part of the program to extend,
  	so if you're looking to use a particular filetype that isn't
  	supported have a look at parse_geo.py and look at possibly
  	extending it to include your filetype.

  --gridProj {latlon, lcc2par}
  	REQUIRED: YES
	DEFAULT: N/A
	- The grid projection used to define the target grid (the grid
  	that we wish to regrid our data to).  Must be one of the above
  	options.  Further details on these options are as follows:
 	
		latlon   - The Plate Caree projection, also known as
		       	 the "unprojected" projection.  x and y are
		       	 mapped directly to longitude and latitude,
		       	 respectively.  
			
			REQUIRED PARAMETERS:
			  xCell	 - The size of a gridcell in the x
			  	 (longitude) direction.  In degrees.
			  yCell  - The size of a gridcell in the y
				 (latitude) direction.  In degrees.
			  xOrig  - The longitude of the lower-left
			  	 corner of the domain
			  yOrig	 - The latitude of the lower-left
			    	 corner of the domain
			  nRows	 - The number or rows in the grid.
			  nCols	 - The number of columns in the grid.

		lcc2par	 - The Lambert Conic Conformal projection (2
		         parallel construction).  x and y are
		         transformed and scaled, then mapped to
		         latitude and longitude via the projection.
		         The projection parameters must be accurate to
		         get the correct output grid.  All required
		         parameters are available in the GRIDDESC file
		         associated with the MM3 modeling system. A
		         description of the GRIDDESC format can be
		         found at
		         http://www.baronams.com/products/ioapi/GRIDDESC.html

			 REQUIRED PARAMETERS:
			 stdPar1 - One of the 2 standard parallels
			  	   used	to define the Lambert Conic
			   	   Conformal projection.  Must be a
				   valid latitude, in degrees.
		 	 stdPar2 - The second standard parallel used
			 	   to define the Lambert Conic
				   Conformal projection.  Set this
			 	   equal to stdPar1 if the
				   single-parallel form of the
				   projection is being used. Must be a
				   valid latitude in degrees.
			 refLat	 - The reference latitude upon which
			 	   the projection is centered. This is
			 	   the YCENT value in the GRIDDESC
				   file. In degrees
			 refLon  - The reference longitude upon which
			 	   the  projection is centered.  This
			 	   is BOTH the XCENT and PROJ_GAMMA
			 	   values in the GRIDDESC file.  If
			 	   these values are not identical, do
			 	   not use this function. In degrees.
			 xOrig	 - The location of the origin in
			 	   projected x coordinates.  This
			 	   is the XORIG value in the GRIDDESC
			 	   file. In same units as earthRadius.
			 yOrig	 - The location of the origin in
			 	   projected y coordinates.  This
			 	   is the YORIG value in the GRIDDESC
			 	   file. In same units as earthRadius.
			 xCell	 - The x dimension of a cell, in
			 	   projected coordinates.  IN the same
			 	   units as earthRadius.  This is the
			 	   XCELL value in the GRIDDESC file
			 yCell	 - The y dimension of a cell, in
			 	   projected coordinates.  In the same
			 	   units as earthRadius.  This is the
			 	   YCELL value in the GRIDDESC file
			 nRows	 - The number of rows in the grid.
			 nCols   - The number of columns in the grid.
			 earthRadius - The assumed radius of the Earth
			 	   (assumed spherical).  Must match
				   units used for xCell and yCell.

  --projAttrs name1:value1 name2:value2 ...
	REQUIRED: YES
	DEFAULT: N/A
	- The attributes required for the chosen projection.  Must
	  have all the required attributes for that projection.  The
	  required parameters for each projection are listed under
          that projections name above.
	- Case-sensitive.  Attribute names must EXACTLY match those
	  laid out above.

  --mapFunc {point_in_cell, regional_intersect}
  	REQUIRED: YES
	DEFAULT: N/A
	- The mapping function that will be used to assign pixels to
  	  cell(s).  Certain datasets have restrictions on which
	  mapping functions are usable.
	- Also responsible for computing the "geometric weight" of
  	  pixels.  That is, this function computes the weight unique
	  to a cell/pixel combination.  At present, neither of the
	  functions provide this functionality.
	        
		point_in_cell - Maps pixels defined by a single
			lat/lon (usually the cell center) to whatever
			grid cell that point lies inside in projected
			space.  This assigns each pixel to a unique
			grid cell.  Grid cells are open on the top and
			right sides and closed on the left and lower
			sides (with directions defined according to
			the projected coordinate system).  This
			function is supported by all currently
			available input filetypes.

		regional_intersect - Maps pixels (as defined by 
			pairs of geocoordinates that nominally
			correspond to pixel corners) to ALL gridcells
			intersected.  No gemetric weights are
			calculated.  This function is currently
			supported by HDFnasaomil2 and HDFknmiomil2
			filetypes only.  Makes several assumptions:
			  - Polar discontinuities not encountered
			  - Projection is NOT global
			  - grid is rectilinear in projected space.
			  - Pixels are convex polygons.
		
  --outFunc {OMNO2e_netCDF_avg,OMNO2e_wght_avg,unweighted_filtered_MOPITT_avg_netCDF}
  	REQUIRED: YES
	DEFAULT: N/A
	- The function that computes the output and writes the output
  	  file.  Functions are given significant freedom, but all
	  current functions take some kind of average and write it to
  	  an output file.
	- These functions are frequently designed around a particular
  	  instrument or input format.  Efforts are made to make them
  	  as general as possible, but specialized output functions are
	  only guaranteed (and really should only be used) for the
	  parser types for which they have been designed.  Where this
          is the case, it is noted below.
	- In all cases where a fieldname must be given for a
   	  parameter it is the short name (the name used to access the
  	  field through the parser) that must be given.  The 
	  fieldnames must correspond to the official field names 
          in the data file.  These can usually be found in the data
	  documentation.  Documentation for a few commonly processed
	  formats can be found at:
		OMI (KNMI) - <http://www.temis.nl/docs/OMI_NO2_HE5_1.0.2.pdf>
		OMI (NASA) - <http://toms.gsfc.nasa.gov/omi/no2/OMNO2_data_product_specification.pdf>
		MOPITT - <http://www.acd.ucar.edu/mopitt/v5_users_guide_beta.pdf>

	     	 OMNO2e_netCDF_avg - Averaging algorithm based on the
		 	NASA OMI level 2 to level 3 processing
		 	algorithm.  Designed for the OMI level 2
		 	filetypes (HDFnasaomil2 and HDFknmiomil2).
		 	Use with other filetypes is of questionable
		 	utility.  

			Outputs results to a netCDF file.
			
			Further details available in the
		 	official NASA documentation located at 
			<http://disc.sci.gsfc.nasa.gov/Aura/data-holdings/OMI/omno2e_v003.shtml>
			
			Assumptions:
			  - Data is at most 3 dimensional.
			  - Invalid pixels are marked with an overall
		 	  quality flag.
			  - Timestamps are in the TAI93 format.
			
			
		 OMNO2e_wght_avg - Weighted averaging algorithm based
		 	on the NASA algorithm used to process OMI from
		 	level 2 to level 3.  Designed for the OMI
		 	level 2 filetypes (currently HDFnasaomil2 and
		 	HDFknmiomil2).  Use with other filetypes is of
		 	questionable utility.

			Outputs results to a CSV file.  Does
			not filter based on time as OMNO2e_netcdf_avg
			does.

			CSV file is designed such that if it is put
			into an array from top left to bottom right,
			the indices of the values will be correct.

			Further details available in the official NASA
			documentation located at
			<http://disc.sci.gsfc.nasa.gov/Aura/data-holdings/OMI/omno2e_v003.shtml>
			
			Assumptions:
			- Data is 2 dimensional
			- Invalid pixels are marked with an overall
			quality flag
			- Timestamps within the file should be in the
			TAI-93 standard
			

		 unweighted_filtered_MOPITT_avg_netCDF - Averaging
		 	algorithm based on the NASA algorithm for
		 	processing level 2 MOPITT CO data to level 3
		 	MOPITT CO data.  Designed for the MOPITT level
		 	2 filetypes (HDFmopittl2 only at present).
		 	Use with other filetypes is discouraged.
			
			Outputs resuts to a netCDF file.

			IMPORTANT: Only 1 input file may be used with
			this function.  Conveniently, NASA currently
			provides data in 1-day granules.

			Further details available in the official NASA
			documentation:
			
			Deeter, Merritt N (2009). MOPITT (Measurements
			    of Pollution in the Troposphere) Validated
			    Version 4 Product Users Guide.  Available from
			    <http://www.acd.ucar.edu/mopitt/products.shtml>

			Assumptions/caveats:
			  - All fields are filtered based on the
			  number of valid layers present in the
			  specified column field.  Including 2D
			  fields.
			  - Timestamps are in the TAI93 format.


  --outFuncAttrs name1:value1 name2:value2
  	REQUIRED: YES
	DEFAULT: N/A
	- The attributes required for the chosen output function.
	  Must have all required attributes for that output function.
  	  The required parameters for each projection are listed
	  above.
	- If one of the "value" elements contains whitespace, enclose
	  the entire name:value pair in parentheses.  For example:
	      the:full_monty  	     <- okay
	      "the:full monty" 	     <- okay
	      the:full monty	     <- not okay
	- In many cases, a comma delimited list is requested.  Make
	  sure that elements of the list are not separated by spaces.
	  For example:
	      pythons:EricIdle,JohnCleese	<- okay
	      "pythons:Eric Idle,John Cleese"	<- okay
	      "pythons:Eric Idle, John Cleese"	<- not okay
	- Case-sensitive.  Attribute names must EXACTLY match those
	  laid out above.
	- Below are the required parameters for each existing output
	  function.  { } contain usable/recommended parameters for 
	  applicable filetypes.  These are based on the current 
	  versions of the data at the time of writing and should be
	  double-checked:

		OMNO2e_netCDF_avg -
			overallQualFlag - The name of the field
				containing the overall quality flag
				for the pixels.  This flag should be
				true (1) for invalid pixels and false
				(0) for valid pixels.
				{ OMI KNMI - TroposphericColumnFlag
				  OMI NASA - vcdQualityFlags }
			cloudFrac - The name of the field containing
				the cloud fractions.
				{ OMI KNMI - CloudFraction
				  OMI NASA - CloudFraction }
			solarZenithAngle - The name of the field
				containing the solar zenith angles in
				degrees.
				{ OMI KNMI - SolarZenithAngle
				  OMI NASA - SolarZenithAngle }
			time - The name of the field containing the
				timestamps.  Timestamps are assumed to
				be in the TAI-93 format.
				{ OMI KNMI - Time
				  OMI NASA - Time }
			longitude - The name of the field containing
				the longitudes at cell centers.
				Longitudes should be in degrees east.
				{ OMI KNMI - Longitude
				  OMI NASA - Longitude }
			inFieldNames - The names of the fields desired
				to be output.  Input as comma
				delimited list.
			outFieldNames - The names of the output
				variables (even if they are to be the
				same as input variables).  Should be a
				comma-delimited list co-indexed to
				inFieldNames
			outUnits - The units of the variables to be
				written out.  Should be a
				comma-delimited list co-indexed to
				inFieldNames
			extraDimLabel - Label for the extra dimension
				(should the variable have an extra
				dimension).  Ignored in the case of a
				2D variable.  Should be a
				comma-delimited list co-indexed to
				inFieldNames
			extraDimSizes - The size of the extra
				dimensions (should the variable have
				an extra dimension).  For 2D
				variables, must be set to 0. (zero)
				Should be a comma-delimited list
				co-indexed to inFieldNames.
			timeComparison - Must be set to either "local"
				or "UTC".  Determines how the file
				timestamps are compared to the
				start/stop time.  If set to "local",
				then the file timestamps are converted
				to local time on a pixel-by-pixel
				basis (using longitude to estimate
				time zone) before being compared to
				time boundaries.  If set to "UTC" the
				file timestamps (which are assumed to
				be in UTC) are compared against the
				start/stop time directly.
			timeStart - The earliest time for which data
				should be recorded into the output
				file.  All times in input files before
				this time will be filtered out. Must 
				be in the format:
				    hh:mm:ss_MM-DD-YYYY
			timeStop - The latest time for which data
				should be recorded into the output
				files.  All times in input files 
				after this time will be filtered out.  
				Must be in the format:
				    hh:mm:ss_MM-DD-YYYY
			cloudFractUpperCutoff - The maximum cloud
				fraction to allow before excluding
				pixel from average.  Suggested value
				from NASA is 0.3
			solarZenAngUpperCutoff - The maximum solar
				zenith angle to allow before excluding
				pixel from average.  Suggested value
				from NASA is 85.  Must be in degrees.
			pixIndXtrackAxis - The dimension order (0
				based) of the "cross-track" dimension
				(whichever dimension has size 60).
				For all currently known cases set 
				equal to 1 (depends on the 
				construction of the parser function.  
				If you rewrite the parser, check 
				this).
			fillVal - The value to use as a fill value in
				the output netCDF file.  Used as a
				fill value for all fields.

		OMNO2e_wght_avg -
			toAvg - The name of the field to be averaged
			overallQualFlag - The name of the field
				containing the overall quality flag
				for the pixels.  Flag should be true (1)
				for invalid pixels and false (0) for
				valid pixels.
				{ OMI KNMI - TroposphericColumnFlag
				  OMI NASA - vcdQualityFlags }
			cloudFrac - The name of the field containing
				the cloud fraction.
				{ OMI KNMI - CloudFraction
				  OMI NASA - CloudFraction }
			solarZenithAngle - The name of the field
				containing the solar zenith angles.
				{ OMI KNMI - SolarZenithAngle
				  OMI NASA - SolarZenithAngle }
			cloudFractUpperCutoff - The maximum cloud
				fraction to allow before excluding
				pixel from average.  Suggested value
				from NASA is 0.3
			solarZenAngUpperCutoff - The maximum solar
				zenith angle to allow before excluding
				pixel from average.  Suggested value
				from NASA is 85.  Must be in degrees.
			pixIndXtrackAxis - The dimension order (0
				based) of the "cross-track" dimension
				(whichever dimension has size 60).
				For all currently known cases should
				be 1 (may change in future versions of
				OMI products).
			fillVal - The value to use as a fill value in
				the output netCDF file.  Used as a
				fill value for all fields.

		unweighted_filtered_MOPITT_avg_netCDF -
			time - The name of the field containing
				timestamps.  Timestamps are assumed to
				be in the TAI-93 format.
				{ MOPITT - Time }
			longitude - The name of the field containing
				the longitudes at cell centers.
				Longitudes should be in degrees east.
				{ MOPITT - Longitude }
			inFieldNames - The names of the fields desired
				to be output.  Input as comma
				delimited list.
			outFieldNames - The names of the output
				variables (even if they are to be the
				same as input variables).  Should be a
				comma-delimited list co-indexed to
				inFieldNames
			outUnits - The units of the variables to be
				written out.  Should be a
				comma-delimited list co-indexed to
				inFieldNames
			logNormal - List of boolean strings that
				specify how to take the averages of
				the corresponding fields.  If the
				string is "True" that field is
				averaged assuming a lognormal
				distribution.  If the string is
				"False" that field is averaged
				assuming a normal distribution.
				Official documentation (linked above)
				has further information on when
				log-average is appropriate.  Should be
				a comma-delimited list co-indexed to
				inFieldNames
			dimLabels - List of names of the extra
				dimensions in the output file.  Must
				be a comma-delimited list of
				parenthesis-enclosed lists of period
				delimited strings.  Use empty
				parentheses to indicate a field with
				no extra dimensions.  A
				correctly-formatted value might look
				something like the following:
				    (),(foo),(),(foo.bar)
				Should be co-indexed to inFieldNames
			dimSizes - List of the sizes of the extra
				dimensions in the output file.  Must
				be a comma-delimited list of
				parenthesis-enclosed lists of period
				delimited strings.  Use empty
				parentheses to indicate a field with
				no extra dimensions.  A
				correctly-formatted value might look
				something like the following:
				    (),(4),(),(4.5)
				All elements must be castable to
				integers.  Should be co-indexed to
				inFieldNames and all sub-lists should
				be the same size as the corresponding
				sublist in dimLabels.
			timeStart - The earliest time for which data
				should be recorded into the output
				file.  All times before this time in
				the input file(s) will be filtered 
				out.  Must be in the format:
				    hh:mm:ss_MM-DD-YYYY
			timeStop - The latest time for which data
				should be recorded into the output
				files.  All times after this time in
				the input file(s) will be filtered
				out.  Must be in the format:
				    hh:mm:ss_MM-DD-YYYY
			timeComparison - Must be set to either "local"
				or "UTC".  Determines how the file
				timestamps are compared to the
				start/stop time.  If set to "local",
				then the file timestamps are converted
				to local time on a pixel-by-pixel
				basis (using longitude to estimate
				time zone) before being compared to
				time boundaries.  If set to "UTC" the
				file timestamps (which are assumed to
				be in UTC) are compared against the
				start/stop time directly.
			fillVal - The value to use as a fill value in
				the output netCDF file.  Used as a
				fill value for all fields.
			solZenAngCutoff - The solar zenith angle that
				defines the day to night transition
				(we use the SZA to seperate day and
				night pixels, which should not be
				averaged).  The geometric value here
				would be 90.  Recommended value is
				85. In degrees.
			solZenAng - The name of the field containing
				the solar zenith angle (in degrees).
				{ MOPITT - Solar Zenith Angle }
			dayTime - Boolean variable that determines
				whether the output file contains
				values from day or night.  If set to
				"True" the output file will have
				daylight values.  If set to "False"
				the output file will have night
				values.
			surfTypeField - The name of the field
				containing the surface type index.
				{ MOPITT - Surface Index }
			colMeasField - The name of the field
				containing the column measurement that
				will be used to determine how many
				valid layers are present in the cell.
				This field must be 4 dimensional, with
				the first extra dimension being the
				level and the first element of the
				second extra dimension containing
				NaN's at the appropriate levels.
				{ MOPITT - Retrieved CO Mixing Ratio Profile }

<<<<<<< HEAD
  --outFuncAttrs name1:value1 name2:value2
  	REQUIRED: YES
	DEFAULT: N/A
	- The attributes required for the chosen output function.
	  Must have all required attributes for that output function.
  	  The required parameters for each projection are listed
	  above.
	- If one of the "value" elements contains whitespace, enclose
	  the entire name:value pair in double quotes.  For example:
	      the:full_monty  	     <- okay
	      "the:full monty" 	     <- okay
	      the:full monty	     <- not okay
	- If one of the "value" elements contains parentheses (as is
	  the case for a number of lists of lists) then the entire
	  name:value pair must be enclosed in double quotes.
	- In many cases, a comma delimited list is requested.  Make
	  sure that elements of the list are not separated by spaces.
	  For example:
	      pythons:EricIdle,JohnCleese	<- okay
	      "pythons:Eric Idle,John Cleese"	<- okay
	      "pythons:Eric Idle, John Cleese"	<- not okay
	- Case-sensitive.  Attribute names must EXACTLY match those
	  laid out above.
=======
>>>>>>> d5985491

  --outDirectory /path/to/output/directory
  	REQUIRED: YES
	DEFAULT: N/A
	- The output directory to which the output file(s) should be
	  written.  Make sure that you have write permissions to this
	  directory (the program will complain and quit out if you do
  	  not).

  --outFileName FileName
  	REQUIRED: NO
	DEFAULT: output1
	- The name of the output file itself.  User is responsible for
	  adding any file extensions here (IE .nc if it's a netCDF,
	  .txt if it's an ASCII).  Output will be written in
	  outDirectory under this name.

  --verbose {True,False}
  	REQUIRED: NO
	DEFAULT: True
	- Determines how much command-line output the software
	  provides while running.  The default behavior (--verbose
	  True) provide command line updates for most major
	  subprocesses inside the software.  Setting "False" here will
	  cause the software to be completely silent while running.

  --interactive {True,False}
  	REQUIRED: NO
	DEFAULT: False
	- Determines how the program will handle invalid/nonexistent
	  files.  Under the default behavior (--interactive False)
	  the software will automatically ignore any file it can't
	  process and continue processing any other files in
	  --fileList.  If set to True, exectuion will be suspended and
	  the user will be given several options when an invalid file
	  is encountered.

  --AttributeHelp ProjectionName/OutputFunctionName [...]
  	REQUIRED: NO
	DEFAULT: N/A
	- Prints a message explaining the required attributes for a
	  given output function or projection and then exits the
	  program.

	
	      

			
										
			<|MERGE_RESOLUTION|>--- conflicted
+++ resolved
@@ -650,33 +650,6 @@
 				NaN's at the appropriate levels.
 				{ MOPITT - Retrieved CO Mixing Ratio Profile }
 
-<<<<<<< HEAD
-  --outFuncAttrs name1:value1 name2:value2
-  	REQUIRED: YES
-	DEFAULT: N/A
-	- The attributes required for the chosen output function.
-	  Must have all required attributes for that output function.
-  	  The required parameters for each projection are listed
-	  above.
-	- If one of the "value" elements contains whitespace, enclose
-	  the entire name:value pair in double quotes.  For example:
-	      the:full_monty  	     <- okay
-	      "the:full monty" 	     <- okay
-	      the:full monty	     <- not okay
-	- If one of the "value" elements contains parentheses (as is
-	  the case for a number of lists of lists) then the entire
-	  name:value pair must be enclosed in double quotes.
-	- In many cases, a comma delimited list is requested.  Make
-	  sure that elements of the list are not separated by spaces.
-	  For example:
-	      pythons:EricIdle,JohnCleese	<- okay
-	      "pythons:Eric Idle,John Cleese"	<- okay
-	      "pythons:Eric Idle, John Cleese"	<- not okay
-	- Case-sensitive.  Attribute names must EXACTLY match those
-	  laid out above.
-=======
->>>>>>> d5985491
-
   --outDirectory /path/to/output/directory
   	REQUIRED: YES
 	DEFAULT: N/A
