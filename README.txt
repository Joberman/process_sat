PROJECT TITLE: Process_sat
PURPOSE OF PROJECT: Provide a well-documented, easy-to-use general-purpose
                    processing module for processing satellite data
VERSION: 0.2.82 (2/3/2012)
AUTHORS: oberman, maki, strom
CONTACT: oberman@wisc.edu


-----------------
-- QUICK START --
-----------------


1. Install the program and run the built-in test module to confirm
that it is working properly.  Installation instructions can be found
in the file INSTALL.txt
 

2. Download whatever data you plan to process.  Currently, the program
is designed to process OMI NO2 DOMINO level 2 data, OMI NO2 NASA level
2 data and MOPITT CO data.  See the detailed documentation for the 
--filelist argument for locations of data.


3. Navigate to the folder where process.py is located (or add it to
your path) and invoke it as:
     
     process.py --help


4. Follow the on-screen instructions, adding each of the required
parameters.  If you need help with the projection attributes or the
output function attributes, invoke the built-in help as:

     process.py --AttributeHelp <function_name>

For detailed explanations of all parameters and attributes, see the
"Parameter Details" section below.


5. Invoke process.py once for each output file you'd like to create.
Note that the software creates output files with only a single
timestep, so you'll need to invoke the command once for each timestep
(IE if you want a month with timesteps every day, you'll probably want
to write a shell script that calls the command once for each day)


6. Additionally, you may create a grid file for your chosen grid by 
including the --includeGrid flag followed by the desired filename.  
A file containing the gridcells used by the projection will be written 
to the same directory as the standard output file.


7. Concatenate your outputs if desired (the authors recommend the NCO
operators at http://nco.sourceforge.net/ if you're using a netCDF
output format) and carry on!  


----------------------------------
-- EXAMPLE/TEMPLATE INVOCATIONS --
----------------------------------

For clarity and readability, line continuation characters are used to
place each attribute on a separate line.  It is not required to break
up attributes like this, but the command line needs to see the
invocation as a single command, so if you want to break it onto
multple lines you must use line-continuation characters.

1. Process MOPITT level 2 CO data, (Version 5) 
     - processes a single file
     - Uses a 36km lambert conic conformal grid centered over North
     America
     - Writes out a 2D, 3D, and 4D parameter from the file


     process.py \
     --directory /path/to/input/files/ \
     --fileList MOP02T-20050106-L2V10.1.1.prov.hdf \
     --filetype HDFmopittl2 \
     --gridProj lcc2par \
     --projAttrs xOrig:-2916000 yCell:36000 refLon:-97 refLat:40 \
     nCols:162 nRows:126 stdPar2:45 stdPar1:33 xCell:36000 \
     earthRadius:6370000 yOrig:-2268000\
     --mapFunc point_in_cell \
     --outFunc unweighted_filtered_MOPITT_avg_netCDF \
     --outFuncAttrs time:Time longitude:Longitude \
     "inFieldNames:Time,Retrieved CO Mixing Ratio Profile,Retrieved CO Surface Mixing Ratio" \
     outFieldNames:time,COprof,COsurf outUnits:TAI93,ppbv,ppbv \
     logNormal:False,True,True "dimLabels:;layer,valOrStdDev;valOrStdDev" \
     "dimSizes:;9,2;2" "timeStart:00:00:00_01-06-2005" \
     "timeStop:23:59:59_01-06-2005" timeComparison:UTC \
     fillVal:-9999.0 \
     solZenAngCutoff:85 \
     "solZenAng:Solar Zenith Angle" dayTime:True \
     "surfTypeField:Surface Index" \
     "colMeasField:Retrieved CO Mixing Ratio Profile" \
     --outDirectory /path/to/output/directory/ \
     --outFileName MOPITT_v5_20050106_daytime_CONUS36km_test.nc \
     --verbose True \
     --interactive True

2. Process OMI level 2 DOMINO NO2 data, (Version 5) 
     - processes a single file
     - Uses a 36km lambert conic conformal grid centered over North
     America
     - Writes out a 2D, and 3D parameter from the file


     process.py \
     --directory /where/you/keep/the/files/ \
     --fileList OMI-Aura_L2-OMDOMINO_2006m0701t0023-o10423_v003-2010m1008t224420.he5 \
     --filetype HDFknmiomil2 \
     --gridProj lcc2par \
     --projAttrs xOrig:-2916000 yCell:36000 refLon:-97 refLat:40 \
       nCols:162 nRows:126 stdPar2:45 stdPar1:33 xCell:36000 \
       earthRadius:6370000 yOrig:-2268000 \
     --mapFunc regional_intersect \
     --outFunc OMNO2e_netCDF_avg \
     --outFuncAttrs overallQualFlag:TropColumnFlag "cloudFrac:Cloud Fraction" \
       solarZenithAngle:SolarZenithAngle time:Time longitude:Longitude \
       inFieldNames:Time,AveragingKernel,TroposphericVerticalColumn \
       outFieldNames:time,avKern,tropVCD \
<<<<<<< HEAD
       "outUnits:TAI93,unitless x 1000",molec/cm^2x1^-15 extraDimLabel:none,Layers,none \
       "extraDimSize:0,0,34" "timeStart:00:00:00_07-01-2006" "timeStop:23:59:59_07-01-2006" \
=======
       "outUnits:TAI93,unitless x 1000,molec/cm^2x1^-15" extraDimLabel:none,none,Layers \
       extraDimSize:0,0,34 timeStart:00:00:00_07-01-2006 timeStop:23:59:59_07-01-2006 \
>>>>>>> 5f2228d8
       timeComparison:UTC fillVal:-9999 cloudFractUpperCutoff:0.3 \
       solarZenAngUpperCutoff:85 pixIndXtrackAxis:1 \
     --outDirectory /where/you/want/output \
     --outFileName OMI_DOMINO_20060701_test.nc \
     --includeGrid OMI_DOMINO_GridFileName \
     --verbose True \
     --interactive True
     

-----------------------
-- PARAMETER DETAILS --
-----------------------


Each input attribute is explained here.  Note that each output
function has a separate set of required inputs and that the
--outFuncAttrs is therefore broken down by output function.  Make sure
you're referencing the details for the attributes relevant to the
function you want to use.  

  --help
	REQUIRED: NO
	DEFAULT: N/A
	- Display the onscreen help message and exit the program.

  --directory /path/to/input/directory
  	REQUIRED: NO
	DEFAULT: the current working directory at time of invocation  	      
  	- The input directory that the program will search for whatever
  	  input files are specified.  If those files are not found in
  	  this directory, the programs behavior is governed by the
  	  value of the --interactive flag

  --fileList file1 [file2] [file3] ...
  	REQUIRED: NO
	DEFAULT: The list of all files in --directory (non-recursive)
	- The list of files that the program should attempt to
  	  process for output.  Most output functions (with the 
	  exception of the function designed for MOPITT CO) are
  	  designed to accept an arbitrary number of inputs and only
  	  use that data which fits the requirements.  
	- filtering out files a priori which cannot contain the
   	  information required, for instance files known to be on the
	  wrong date, saves computational power.  It is advisable to
	  use this parameter to include only those files which may
          contain the desired information wherever possible.
	- Locations of data (current as of 01/12/12
		MOPITT - <http://eosweb.larc.nasa.gov/HPDOCS/datapool/>
		NASA OMI - <http://mirador.gsfc.nasa.gov/cgi-bin/mirador/collectionlist.pl?keyword=omno2>
		KNMI OMI - <http://www.temis.nl/airpollution/no2col/data/omi/data_v2/>

  --filetype {HDFknmiomil2, HDFmopittl2, HDFnasaomil2}
  	REQUIRED: YES
	DEFAULT: N/A
	- The type of file we're attempting to read in.  Must be one
  	of the options listed above.  This must match the format of
  	the file (currently only the standard level 2 files for each
  	of the above listed instruments/retrievals are supported).
  	- This is probably the easiest part of the program to extend,
  	so if you're looking to use a particular filetype that isn't
  	supported have a look at parse_geo.py and look at possibly
  	extending it to include your filetype.

  --gridProj {latlon, lcc2par}
  	REQUIRED: YES
	DEFAULT: N/A
	- The grid projection used to define the target grid (the grid
  	that we wish to regrid our data to).  Must be one of the above
  	options.  Further details on these options are as follows:
 	
		latlon   - The Plate Caree projection, also known as
		       	 the "unprojected" projection.  x and y are
		       	 mapped directly to longitude and latitude,
		       	 respectively.  
			
			REQUIRED PARAMETERS:
			  xCell	 - The size of a gridcell in the x
			  	 (longitude) direction.  In degrees.
			  yCell  - The size of a gridcell in the y
				 (latitude) direction.  In degrees.
			  xOrig  - The longitude of the lower-left
			  	 corner of the domain
			  yOrig	 - The latitude of the lower-left
			    	 corner of the domain
			  nRows	 - The number of rows in the grid.
			  nCols	 - The number of columns in the grid.

		lcc2par	 - The Lambert Conic Conformal projection (2
		         parallel construction).  x and y are
		         transformed and scaled, then mapped to
		         latitude and longitude via the projection.
		         The projection parameters must be accurate to
		         get the correct output grid.  All required
		         parameters are available in the GRIDDESC file
		         associated with the MM3 modeling system. A
		         description of the GRIDDESC format can be
		         found at
		         http://www.baronams.com/products/ioapi/GRIDDESC.html

			 REQUIRED PARAMETERS:
			 stdPar1 - One of the 2 standard parallels
			  	   used	to define the Lambert Conic
			   	   Conformal projection.  Must be a
				   valid latitude, in degrees.
		 	 stdPar2 - The second standard parallel used
			 	   to define the Lambert Conic
				   Conformal projection.  Set this
			 	   equal to the same value as stdPar1 
				   if the single-parallel form of the
				   projection is being used. Must be a
				   valid latitude in degrees.
			 refLat	 - The reference latitude upon which
			 	   the projection is centered. This is
			 	   the YCENT value in the GRIDDESC
				   file. In degrees
			 refLon  - The reference longitude upon which
			 	   the  projection is centered.  This
			 	   is BOTH the XCENT and PROJ_GAMMA
			 	   values in the GRIDDESC file.  If
			 	   these values are not identical, do
			 	   not use this function. In degrees.
			 xOrig	 - The location of the origin in
			 	   projected x coordinates.  This
			 	   is the XORIG value in the GRIDDESC
			 	   file. In same units as earthRadius.
			 yOrig	 - The location of the origin in
			 	   projected y coordinates.  This
			 	   is the YORIG value in the GRIDDESC
			 	   file. In same units as earthRadius.
			 xCell	 - The x dimension of a cell, in
			 	   projected coordinates.  IN the same
			 	   units as earthRadius.  This is the
			 	   XCELL value in the GRIDDESC file
			 yCell	 - The y dimension of a cell, in
			 	   projected coordinates.  In the same
			 	   units as earthRadius.  This is the
			 	   YCELL value in the GRIDDESC file
			 nRows	 - The number of rows in the grid.
			 nCols   - The number of columns in the grid.
			 earthRadius - The assumed radius of the Earth
			 	   (assumed spherical).  Must match
				   units used for xCell and yCell.

  --projAttrs name1:value1 name2:value2 ...
	REQUIRED: YES
	DEFAULT: N/A
	- The attributes required for the chosen projection.  Must
	  have all the required attributes for that projection.  The
	  required parameters for each projection are listed under
          that projection's name above.
	- Case-sensitive.  Attribute names must EXACTLY match those
	  laid out above.

  --mapFunc {point_in_cell, regional_intersect}
  	REQUIRED: YES
	DEFAULT: N/A
	- The mapping function that will be used to assign pixels to
  	  cell(s).  Certain datasets have restrictions on which
	  mapping functions are usable.
	- Also responsible for computing the "geometric weight" of
  	  pixels.  That is, this function computes the weight unique
	  to a cell/pixel combination.  At present, neither of the
	  functions provide this functionality.
	        
		point_in_cell - Maps pixels defined by a single
			lat/lon (usually the cell center) to whatever
			grid cell that point lies inside in projected
			space.  This assigns each pixel to a unique
			grid cell.  Grid cells are open on the top and
			right sides and closed on the left and lower
			sides (with directions defined according to
			the projected coordinate system).  This
			function is supported by all currently
			available input filetypes.  NOTE: for 
			filetypes where regional_intersect is 
			available it is strongly recommended to use
			regional_intersect over point_in_cell.

		regional_intersect - Maps pixels (as defined by 
			pairs of geocoordinates that nominally
			correspond to pixel corners) to ALL gridcells
			intersected.  No geometric weights are
			calculated.  This function is currently
			supported by HDFnasaomil2 and HDFknmiomil2
			filetypes only.  Makes several assumptions:
			  - Polar discontinuities not encountered
			  - Projection is NOT global
			  - grid is rectilinear in projected space.
			  - Pixels are convex polygons.
		
  --outFunc {OMNO2e_netCDF_avg,OMNO2e_wght_avg,unweighted_filtered_MOPITT_avg_netCDF}
  	REQUIRED: YES
	DEFAULT: N/A
	- The function that computes the output and writes the output
  	  file.  Functions are given significant freedom, but all
	  current functions take some kind of average and write it to
  	  an output file.
	- These functions are frequently designed around a particular
  	  instrument or input format.  Efforts are made to make them
  	  as general as possible, but specialized output functions are
	  only guaranteed (and really should only be used) for the
	  parser types for which they have been designed.  Where this
          is the case, it is noted below.
	- In all cases where a fieldname must be given for a
   	  parameter it is the short name (the name used to access the
  	  field through the parser) that must be given.  The 
	  fieldnames must correspond to the official field names 
          in the data file.  These can usually be found in the data
	  documentation.  Documentation for a few commonly processed
	  formats can be found at:
		OMI (KNMI) - <http://www.temis.nl/docs/OMI_NO2_HE5_1.0.2.pdf>
		OMI (NASA) - <http://toms.gsfc.nasa.gov/omi/no2/OMNO2_data_product_specification.pdf>
		MOPITT - <http://www.acd.ucar.edu/mopitt/v5_users_guide_beta.pdf>

	     	 OMNO2e_netCDF_avg - Averaging algorithm based on the
		 	NASA OMI level 2 to level 3 processing
		 	algorithm.  Designed for the OMI level 2
		 	filetypes (HDFnasaomil2 and HDFknmiomil2).
		 	Use with other filetypes is of questionable
		 	utility.  

			Outputs results to a netCDF file.
			
			Further details available in the
		 	official NASA documentation located at 
			<http://disc.sci.gsfc.nasa.gov/Aura/data-holdings/OMI/omno2e_v003.shtml>
			
			Assumptions:
			  - Data is at most 3 dimensional.
			  - Invalid pixels are marked with an overall
		 	  quality flag.
			  - Timestamps are in the TAI93 format.
			
			
		 OMNO2e_wght_avg - Weighted averaging algorithm based
		 	on the NASA algorithm used to process OMI from
		 	level 2 to level 3.  Designed for the OMI
		 	level 2 filetypes (currently HDFnasaomil2 and
		 	HDFknmiomil2).  Use with other filetypes is of
		 	questionable utility.

			Outputs results to a CSV file.  Does
			not filter based on time as OMNO2e_netcdf_avg
			does.

			CSV file is designed such that if it is put
			into an array from top left to bottom right,
			the indices of the values will be correct.

			Further details available in the official NASA
			documentation located at
			<http://disc.sci.gsfc.nasa.gov/Aura/data-holdings/OMI/omno2e_v003.shtml>
			
			Assumptions:
			- Data is 2 dimensional
			- Invalid pixels are marked with an overall
			quality flag
			- Timestamps within the file should be in the
			TAI-93 standard
			

		 unweighted_filtered_MOPITT_avg_netCDF - Averaging
		 	algorithm based on the NASA algorithm for
		 	processing level 2 MOPITT CO data to level 3
		 	MOPITT CO data.  Designed for the MOPITT level
		 	2 filetypes (HDFmopittl2 only at present).
		 	Use with other filetypes is discouraged.
			
			Outputs resuts to a netCDF file.

			IMPORTANT: Only 1 input file may be used with
			this function.  Conveniently, NASA currently
			provides data in 1-day granules.

			Further details available in the official NASA
			documentation:
			
			Deeter, Merritt N (2009). MOPITT (Measurements
			    of Pollution in the Troposphere) Validated
			    Version 4 Product Users Guide.  Available from
			    <http://www.acd.ucar.edu/mopitt/products.shtml>

			Assumptions/caveats:
			  - All fields are filtered based on the
			  number of valid layers present in the
			  specified column field.  Including 2D
			  fields.
			  - Timestamps are in the TAI93 format.


  --outFuncAttrs name1:value1 name2:value2
  	REQUIRED: YES
	DEFAULT: N/A
	- The attributes required for the chosen output function.
	  Must have all required attributes for that output function.
  	  The required parameters for each projection are listed
	  above.
	- If one of the "value" elements contains whitespace, enclose
	  the entire name:value pair in double quotes.  For example:
	      the:full_monty  	     <- okay
	      "the:full monty" 	     <- okay
	      the:full monty	     <- not okay
	- In many cases, a comma delimited list is requested.  Make
	  sure that elements of the list are not separated by spaces.
	  For example:
	      pythons:EricIdle,JohnCleese	<- okay
	      pythons:EricIdle, JohnCleese	<- not okay
	      "pythons:Eric Idle,John Cleese"	<- okay
	      "pythons:Eric Idle, John Cleese"	<- not okay
	- Case-sensitive.  Attribute names must EXACTLY match those
	  laid out below.
	- Below are the required parameters for each existing output
	  function.  { } contain usable/recommended parameters for 
	  applicable filetypes.  These are based on the current 
	  versions of the data at the time of writing and should be
	  double-checked:

		OMNO2e_netCDF_avg -
			overallQualFlag - The name of the field
				containing the overall quality flag
				for the pixels.  This flag should be
				true (1) for invalid pixels and false
				(0) for valid pixels.
				{ OMI KNMI - TroposphericColumnFlag
				  OMI NASA - vcdQualityFlags }
			cloudFrac - The name of the field containing
				the cloud fractions.
				{ OMI KNMI - CloudFraction
				  OMI NASA - CloudFraction }
			solarZenithAngle - The name of the field
				containing the solar zenith angles in
				degrees.
				{ OMI KNMI - SolarZenithAngle
				  OMI NASA - SolarZenithAngle }
			time - The name of the field containing the
				timestamps.  Timestamps are assumed to
				be in the TAI-93 format.
				{ OMI KNMI - Time
				  OMI NASA - Time }
			longitude - The name of the field containing
				the longitudes at cell centers.
				Longitudes should be in degrees east.
				{ OMI KNMI - Longitude
				  OMI NASA - Longitude }
			inFieldNames - The names of the fields desired
				to be output.  Input as comma
				delimited list.
			outFieldNames - The names of the output
				variables (even if they are to be the
				same as input variables).  Should be a
				comma-delimited list co-indexed to
				inFieldNames
			outUnits - The units of the variables to be
				written out.  Should be a
				comma-delimited list co-indexed to
				inFieldNames
			extraDimLabel - Label for the extra dimension
				(should the variable have an extra
				dimension).  Ignored in the case of a
				2D variable.  Should be a
				comma-delimited list co-indexed to
				inFieldNames
			extraDimSizes - The size of the extra
				dimensions (should the variable have
				an extra dimension).  For 2D
				variables, must be set to 0. (zero)
				Should be a comma-delimited list
				co-indexed to inFieldNames.
			timeComparison - Must be set to either "local"
				or "UTC".  Determines how the file
				timestamps are compared to the
				start/stop time.  If set to "local",
				then the file timestamps are converted
				to local time on a pixel-by-pixel
				basis (using longitude to estimate
				time zone) before being compared to
				time boundaries.  If set to "UTC" the
				file timestamps (which are assumed to
				be in UTC) are compared against the
				start/stop time directly.
			timeStart - The earliest time for which data
				should be recorded into the output
				file.  All times in input files before
				this time will be filtered out. Must 
				be in the format:
				    hh:mm:ss_MM-DD-YYYY
			timeStop - The latest time for which data
				should be recorded into the output
				files.  All times in input files 
				after this time will be filtered out.  
				Must be in the format:
				    hh:mm:ss_MM-DD-YYYY
			cloudFractUpperCutoff - The maximum cloud
				fraction to allow before excluding
				pixel from average.  Suggested value
				from NASA is 0.3
			solarZenAngUpperCutoff - The maximum solar
				zenith angle to allow before excluding
				pixel from average.  Suggested value
				from NASA is 85.  Must be in degrees.
			pixIndXtrackAxis - The dimension order (0
				based) of the "cross-track" dimension
				(whichever dimension has size 60).
				For all currently known cases set 
				equal to 1 (depends on the 
				construction of the parser function.  
				If you rewrite the parser, check 
				this).
			fillVal - The value to use as a fill value in
				the output netCDF file.  This value
				will replace any missing or invalid
				output values.
			
		OMNO2e_wght_avg -
			toAvg - The name of the field to be averaged
			overallQualFlag - The name of the field
				containing the overall quality flag
				for the pixels.  Flag should be true (1)
				for invalid pixels and false (0) for
				valid pixels.
				{ OMI KNMI - TroposphericColumnFlag
				  OMI NASA - vcdQualityFlags }
			cloudFrac - The name of the field containing
				the cloud fraction.
				{ OMI KNMI - CloudFraction
				  OMI NASA - CloudFraction }
			solarZenithAngle - The name of the field
				containing the solar zenith angles.
				{ OMI KNMI - SolarZenithAngle
				  OMI NASA - SolarZenithAngle }
			cloudFractUpperCutoff - The maximum cloud
				fraction to allow before excluding
				pixel from average.  Suggested value
				from NASA is 0.3
			solarZenAngUpperCutoff - The maximum solar
				zenith angle to allow before excluding
				pixel from average.  Suggested value
				from NASA is 85.  Must be in degrees.
			pixIndXtrackAxis - The dimension order (0
				based) of the "cross-track" dimension
				(whichever dimension has size 60).
				For all currently known cases should
				be 1 (may change in future versions of
				OMI products).
			fillVal - The value to use as a fill value in
				the output netCDF file.  This value
				will replace any missing or invalid
				output values.
			
		unweighted_filtered_MOPITT_avg_netCDF -
			time - The name of the field containing
				timestamps.  Timestamps are assumed to
				be in the TAI-93 format.
				{ MOPITT - Time }
			longitude - The name of the field containing
				the longitudes at cell centers.
				Longitudes should be in degrees east.
				{ MOPITT - Longitude }
			inFieldNames - The names of the fields desired
				to be output.  Input as comma
				delimited list.
			outFieldNames - The names of the output
				variables (even if they are to be the
				same as input variables).  Should be a
				comma-delimited list co-indexed to
				inFieldNames
			outUnits - The units of the variables to be
				written out.  Should be a
				comma-delimited list co-indexed to
				inFieldNames
			logNormal - List of boolean strings that
				specify how to take the averages of
				the corresponding fields.  If the
				string is "True" that field is
				averaged assuming a lognormal
				distribution.  If the string is
				"False" that field is averaged
				assuming a normal distribution.
				Official documentation (linked above)
				has further information on when
				log-average is appropriate.  Should be
				a comma-delimited list co-indexed to
				inFieldNames
			dimLabels - List of names of the extra
				dimensions in the output file.  Must
				be a semicolon-delimited list of
				comma-delimited lists of labels.  
				Fields with no extra dimensions may
				be left blank.  For example, if
				there are four inFields, the first
				and third of which have no extra
				dimensions, the second of which has
				one ("foo"), and the fourth has two
				("foo" and "bar"), the dimLabels
				entry should look like this:
				    ;foo;;foo,bar
				The outer (semicolon-delimited) list
				must be	co-indexed to inFieldNames.
			dimSizes - List of the sizes of the extra
				dimensions in the output file.  Must
				be a semicolon-delimited list of
				comma-delimited lists of integers.
				Fields with no extra dimensions may
				be left blank.  For example, if there
				are four inFields, the first and
				third of which have no extra
				dimensions, the second of which has
				one (which has length 4), and the
				fourth has two (which have lengths 
				four and five, respectively), the
				dimSizes entry should look like this:
				    ;4;;4,5
				The outer (semicolon-delimited list
				must be co-indexed to inFieldNames 
				and each inner (comma-delimited) list 
				should be the same size as the 
				corresponding sublist in dimLabels.
			timeStart - The earliest time for which data
				should be recorded into the output
				file.  All times before this time in
				the input file(s) will be filtered 
				out.  Must be in the format:
				    hh:mm:ss_MM-DD-YYYY
			timeStop - The latest time for which data
				should be recorded into the output
				file.  All times after this time in
				the input file(s) will be filtered
				out.  Must be in the format:
				    hh:mm:ss_MM-DD-YYYY
			timeComparison - Must be set to either "local"
				or "UTC".  Determines how the file
				timestamps are compared to the
				start/stop time.  If set to "local",
				then the file timestamps are converted
				to local time on a pixel-by-pixel
				basis (using longitude to estimate
				time zone) before being compared to
				time boundaries.  If set to "UTC" the
				file timestamps (which are assumed to
				be in UTC) are compared against the
				start/stop time directly.
			fillVal - The value to use as a fill value in
				the output netCDF file.  This value
				will replace any missing or invalid
				output values.
			solZenAngCutoff - The solar zenith angle that
				defines the day to night transition
				(we use the SZA to separate day and
				night pixels, which should not be
				averaged together).  The geometric
				value here would be 90.  Recommended 
				value is 85. In degrees.
			solZenAng - The name of the field containing
				the solar zenith angle (in degrees).
				{ MOPITT - Solar Zenith Angle }
			dayTime - Boolean variable that indicates
				whether the output file should contain
				values from day or night.  If set to
				"True" the output file will have
				daylight values.  If set to "False"
				the output file will have night
				values.
			surfTypeField - The name of the field
				containing the surface type index.
				{ MOPITT - Surface Index }
			colMeasField - The name of the field
				containing the column measurement that
				will be used to determine how many
				valid layers are present in the cell.
				This field must be 4 dimensional, with
				the first extra dimension being the
				level and the first element of the
				second extra dimension containing
				NaN's at the appropriate levels.
				{ MOPITT - Retrieved CO Mixing Ratio Profile }

  --outDirectory /path/to/output/directory
  	REQUIRED: YES
	DEFAULT: N/A
	- The output directory to which the output file(s) should be
	  written.  Make sure that you have write permissions to this
	  directory (the program will complain and quit out if you do
  	  not).

  --outFileName FileName
  	REQUIRED: NO
	DEFAULT: output1
	- The name of the output file itself.  User is responsible for
	  adding any file extensions here (IE .nc if it's a netCDF,
	  .txt if it's an ASCII).  Output will be written in
	  outDirectory under this name.

  --includeGrid GridFileName
        REQUIRED: NO
        DEFAULT: N/A
        - Supply this flag along with the name of a file (in the output directory)
          to which to write out the latitudes and longitudes of the gridcells
          defined by the selected projection.

  --verbose {True,False}
  	REQUIRED: NO
	DEFAULT: True
	- Determines how much command-line output the software
	  provides while running.  The default behavior (--verbose
	  True) provide command line updates for most major
	  subprocesses inside the software.  Setting "False" here will
	  cause the software to be completely silent while running.

  --interactive {True,False}
  	REQUIRED: NO
	DEFAULT: False
	- Determines how the program will handle invalid/nonexistent
	  files.  Under the default behavior (--interactive False)
	  the software will automatically ignore any file it can't
	  process and continue processing any other files in
	  --fileList.  If set to True, exectuion will be suspended and
	  the user will be given several options when an invalid file
	  is encountered.

  --AttributeHelp ProjectionName/OutputFunctionName [...]
  	REQUIRED: NO
	DEFAULT: N/A
	- Prints a message explaining the required attributes for a
	  given output function or projection and then exits the
	  program.

	
	      

			
										
			<|MERGE_RESOLUTION|>--- conflicted
+++ resolved
@@ -120,13 +120,8 @@
        solarZenithAngle:SolarZenithAngle time:Time longitude:Longitude \
        inFieldNames:Time,AveragingKernel,TroposphericVerticalColumn \
        outFieldNames:time,avKern,tropVCD \
-<<<<<<< HEAD
-       "outUnits:TAI93,unitless x 1000",molec/cm^2x1^-15 extraDimLabel:none,Layers,none \
-       "extraDimSize:0,0,34" "timeStart:00:00:00_07-01-2006" "timeStop:23:59:59_07-01-2006" \
-=======
-       "outUnits:TAI93,unitless x 1000,molec/cm^2x1^-15" extraDimLabel:none,none,Layers \
+       "outUnits:TAI93,unitless x 1000,molec/cm^2x1^-15" extraDimLabel:none,Layers,none \
        extraDimSize:0,0,34 timeStart:00:00:00_07-01-2006 timeStop:23:59:59_07-01-2006 \
->>>>>>> 5f2228d8
        timeComparison:UTC fillVal:-9999 cloudFractUpperCutoff:0.3 \
        solarZenAngUpperCutoff:85 pixIndXtrackAxis:1 \
      --outDirectory /where/you/want/output \
