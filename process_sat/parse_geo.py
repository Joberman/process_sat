--- conflicted
+++ resolved
@@ -589,11 +589,7 @@
     is no way to deal with fields with variable dimension size in the current 
     framework.
     """
-<<<<<<< HEAD
-    def __init__(self, filename, subtype='', extension=None, cornerFile=None, cornerDir=None):
-        HDFFile.__init__(self, filename, subtype, extension)
-        self.pixCorners = os.path.join(cornerDir, cornerFile)
-=======
+    
     OMIAURANO2_FILE_NAME = "OMI/Aura Nitrogen Dioxide (NO2) Total & "\
                            "Troposph.Column 1-Orbit L2 Swath 13x24km"
     OMIAURANO2_CORNER_FILE_NAME = "OMI/Aura Global Ground Pixel Corners "\
@@ -635,8 +631,6 @@
             raise Exception("No valid corner file found for {0}.  File "\
                             "discarded".format(filename))
             
->>>>>>> 40c30e94
-        
     __dataPath = '/HDFEOS/SWATHS/ColumnAmountNO2/Data Fields/'
     __geoPath = '/HDFEOS/SWATHS/ColumnAmountNO2/Geolocation Fields/'
     
